--- conflicted
+++ resolved
@@ -3,6 +3,7 @@
 import os
 import requests
 import time
+from utils import poll_job_status
 
 
 def gcs_direct_uploader(api_base_url: str, gcs_bucket: str, workspace: str):
@@ -19,161 +20,35 @@
     Returns:
         A dictionary with upload details if successful, otherwise None.
     """
-    html_template = f"""
-    <!DOCTYPE html>
-    <html>
-    <head>
-      <title>GCS Direct Upload</title>
-      <style>
-        body {{
-            font-family: -apple-system, BlinkMacSystemFont, "Segoe UI", Roboto, Helvetica, Arial, sans-serif;
-            color: #31333F;
-            margin: 0;
-            padding: 10px;
-        }}
-        .container {{ display: flex; flex-direction: column; gap: 12px; }}
-        #status {{ font-size: 0.9rem; word-wrap: break-word; }}
-        button {{
-            background-color: #0068c9;
-            color: white;
-            border: none;
-            padding: 10px 15px;
-            border-radius: 5px;
-            cursor: pointer;
-            font-weight: 600;
-        }}
-        button:disabled {{
-            background-color: #ccc;
-            cursor: not-allowed;
-        }}
-        input[type="file"]::file-selector-button {{
-            border-radius: 5px;
-            padding: 8px 12px;
-            border: 1px solid #ccc;
-            background-color: #f0f2f6;
-            cursor: pointer;
-        }}
-      </style>
-    </head>
-    <body data-api-base-url="{api_base_url}" data-gcs-bucket="{gcs_bucket}" data-workspace="{workspace}">
-      <div class="container">
-        <input type="file" id="file-input">
-        <button id="start-button">Upload to GCS</button>
-        <div id="status">Please select a video file and click upload.</div>
-      </div>
+    # Construct the paths to the component files
+    component_path = os.path.join(os.path.dirname(__file__), "..", "components")
+    html_path = os.path.join(component_path, "gcs_uploader.html")
+    css_path = os.path.join(component_path, "gcs_uploader.css")
+    js_path = os.path.join(component_path, "gcs_uploader.js")
 
-      <script>
-        const fileInput = document.getElementById('file-input');
-        const statusDiv = document.getElementById('status');
-        const startButton = document.getElementById('start-button');
-        const apiBaseUrl = document.body.getAttribute('data-api-base-url');
-        const gcsBucket = document.body.getAttribute('data-gcs-bucket');
-        const workspace = document.body.getAttribute('data-workspace');
+    # Read the content of the files
+    with open(html_path, "r") as f:
+        html_template = f.read()
+    with open(css_path, "r") as f:
+        css_content = f.read()
+    with open(js_path, "r") as f:
+        js_content = f.read()
 
-        // Function to communicate from the component to Streamlit
-        function setComponentValue(value) {{
-            try {{
-                console.log('Sending value to Streamlit:', value);
-                // Try multiple methods to communicate with Streamlit
-                
-                // Method 1: Direct postMessage
-                if (typeof window.parent !== 'undefined' && window.parent.postMessage) {{
-                    window.parent.postMessage({{
-                        type: 'streamlit:componentValue',
-                        value: value
-                    }}, '*');
-                }}
-                
-                // Method 2: Try to use window.parent.streamlitSetComponentValue if available
-                if (typeof window.parent.streamlitSetComponentValue === 'function') {{
-                    window.parent.streamlitSetComponentValue(value);
-                }}
-                
-                // Method 3: Set a property that Streamlit might check
-                if (window.parent && window.parent.document) {{
-                    window.parent.document.streamlitComponentValue = value;
-                }}
-                
-            }} catch (e) {{
-                console.error('Error sending value to Streamlit:', e);
-            }}
-        }}
+    # Inject CSS and JS into the HTML template
+    html_template = html_template.replace(
+        '<link rel="stylesheet" href="gcs_uploader.css">',
+        f"<style>{css_content}</style>"
+    )
+    html_template = html_template.replace(
+        '<script src="gcs_uploader.js"></script>',
+        f"<script>{js_content}</script>"
+    )
 
-        async function uploadFile(file) {{
-            if (!file) {{
-                statusDiv.innerText = 'Please select a file first.';
-                return;
-            }}
-
-            statusDiv.innerText = 'Requesting secure upload link...';
-            startButton.disabled = true;
-
-            try {{
-                // 1. Get a signed URL from the backend
-                const signedUrlResponse = await fetch(`${{apiBaseUrl}}/generate-upload-url/`, {{
-                    method: 'POST',
-                    headers: {{ 'Content-Type': 'application/json' }},
-                    body: JSON.stringify({{
-                        file_name: file.name,
-                        content_type: file.type,
-                        gcs_bucket: gcsBucket,
-                        workspace: workspace
-                    }})
-                }});
-
-                if (!signedUrlResponse.ok) {{
-                    const errorText = await signedUrlResponse.text();
-                    throw new Error(`Failed to get signed URL: ${{signedUrlResponse.status}} ${{errorText}}`);
-                }}
-
-                const uploadData = await signedUrlResponse.json();
-                const {{ upload_url, gcs_blob_name }} = uploadData;
-
-                statusDiv.innerText = `Uploading ${{file.name}} directly to storage...`;
-
-                // 2. Upload the file directly to GCS using the signed URL
-                const uploadResponse = await fetch(upload_url, {{
-                    method: 'PUT',
-                    body: file,
-                    headers: {{ 'Content-Type': file.type }}
-                }});
-
-                if (!uploadResponse.ok) {{
-                    const errorText = await uploadResponse.text();
-                    throw new Error(`Upload failed: ${{uploadResponse.status}} ${{errorText}}`);
-                }}
-
-                statusDiv.innerHTML = `✅ Upload successful! <br>File: gs://${{gcsBucket}}/${{gcs_blob_name}}. Refresh the page to see your uploaded video`;
-                
-                // 3. Send the GCS blob name back to the Streamlit app
-                setComponentValue(JSON.stringify({{ "gcs_blob_name": gcs_blob_name, "file_name": file.name }}));
-
-            }} catch (error) {{
-                statusDiv.innerText = `❌ Error: ${{error.message}}`;
-                startButton.disabled = false;
-            }}
-        }}
-
-        startButton.addEventListener('click', () => {{
-            const file = fileInput.files[0];
-            uploadFile(file);
-        }});
-
-        // Let parent know we're ready
-        try {{
-            if (typeof window.parent !== 'undefined' && window.parent.postMessage) {{
-                window.parent.postMessage({{
-                    type: 'streamlit:componentReady',
-                    height: 150
-                }}, '*');
-            }}
-        }} catch (e) {{
-            console.error('Error sending ready message:', e);
-        }}
-      </script>
-    </body>
-    </html>
-    """
+    # Set the data attributes on the body tag
+    html_template = html_template.replace(
+        '<body>',
+        f'<body data-api-base-url="{api_base_url}" data-gcs-bucket="{gcs_bucket}" data-workspace="{workspace}">'
+    )
 
     component_value = components.html(html_template, height=150)
     return component_value
@@ -259,39 +134,5 @@
     if st.session_state.get("split_job_id"):
         st.markdown("---")
         st.subheader("Processing Status")
-
-        job_id = st.session_state.split_job_id
-        status_placeholder = st.empty()
-
-        while st.session_state.get("split_job_status") in ["pending", "in_progress"]:
-            try:
-                status_url = f"{st.session_state.API_BASE_URL}/jobs/{job_id}"
-                response = requests.get(status_url)
-                response.raise_for_status()
-
-                job_data = response.json()
-                st.session_state.split_job_status = job_data.get("status")
-                st.session_state.split_job_details = job_data.get("details")
-
-                if st.session_state.split_job_status == "completed":
-                    status_placeholder.success(f"✅ **Job Complete:** {st.session_state.split_job_details}")
-                    st.session_state.split_job_id = None  # Clear job so we can start another
-                    break
-                elif st.session_state.split_job_status == "failed":
-                    status_placeholder.error(f"❌ **Job Failed:** {st.session_state.split_job_details}")
-                    st.session_state.split_job_id = None  # Clear job
-                    break
-                else:
-                    status_placeholder.info(f"⏳ **In Progress:** {st.session_state.split_job_details}")
-
-            except requests.exceptions.RequestException as e:
-                status_placeholder.error(f"Could not get job status. Connection error: {e}")
-<<<<<<< HEAD
-                break # Stop polling on connection error
-            
-            time.sleep(2) # Poll every 5 seconds
-=======
-                break  # Stop polling on connection error
-
-            time.sleep(5)  # Poll every 5 seconds
->>>>>>> b52e1a7d
+        poll_job_status(st.session_state.split_job_id)
+        st.session_state.split_job_id = None # Clear job so we can start another