--- conflicted
+++ resolved
@@ -12,25 +12,15 @@
 from tabs.tab3_trailer_generation import render_tab3
 from tabs.tab4_refine_clips import render_tab4
 from tabs.tab5_video_joining import render_tab5
+from tabs.tab6_final_result import show as render_tab6
+from config import load_config
 
 # --- App Configuration ---
 st.set_page_config(layout="wide")
 st.title("🎬 Rev-Media Video Assistant")
 
 # --- Global Configuration and Session State Initialization ---
-CONFIG_KEYS = {
-    "GEMINI_API_KEY": os.getenv("GEMINI_API_KEY", ""),
-    "AI_MODEL_NAME": "gemini-2.5-flash",
-    "GCS_BUCKET_NAME": os.getenv("DEFAULT_GCS_BUCKET"),
-    "GCS_PROCESSED_VIDEO_PREFIX": "processed/",
-    "GCS_METADATA_PREFIX": "metadata/",
-    "GCS_OUTPUT_CLIPS_PREFIX": "clips/",
-    "API_BASE_URL": os.getenv("API_BASE_URL", "http://127.0.0.1:8000"),
-}
-
-for key, default_value in CONFIG_KEYS.items():
-    if key not in st.session_state:
-        st.session_state[key] = default_value
+load_config()
 
 # Initialize workspace state
 if "workspace" not in st.session_state:
@@ -46,36 +36,25 @@
         st.session_state.workspace = None
         st.rerun()
 
-<<<<<<< HEAD
-    tab1, tab2, tab3, tab4, tab5 = st.tabs([
-        "1: Video Split",
-        "2: Metadata Generation",
-        "3: Clip Generation",
-        "4: Refine Clips by Cast",
-        "5: Video Joining"
-    ])
-=======
     if col_3.button("Refresh", use_container_width=True, icon=":material/refresh:"):
         st.rerun()
 
-    tab1, tab2, tab3, tab4, tab5 = st.tabs(
+    tab1, tab2, tab3, tab4, tab5, tab6 = st.tabs(
         [
             "1: Video Split",
             "2: Metadata Generation",
             "3: Clip Generation",
-            "4: Video Joining",
-            "5: AI Clip Generation",
+            "4: Refine Clips by Cast",
+            "5: Video Joining",
+            "6: Final Result",
         ]
     )
->>>>>>> b52e1a7d
 
     with tab1:
         render_tab1(allowed_video_extensions_param=[".mp4", ".mov", ".avi", ".mkv"])
 
     with tab2:
         render_tab2(
-            gemini_ready=bool(st.session_state.GEMINI_API_KEY),
-            gemini_api_key_global=st.session_state.GEMINI_API_KEY,
             ai_model_name_global=st.session_state.AI_MODEL_NAME,
             allowed_video_extensions_global=[".mp4", ".mov", ".avi", ".mkv"],
         )
@@ -87,19 +66,14 @@
         render_tab4()
 
     with tab5:
-<<<<<<< HEAD
         render_tab5()
-=======
-        render_tab5(
-            gemini_api_key_param=st.session_state.GEMINI_API_KEY,
-            ai_model_name_param=st.session_state.AI_MODEL_NAME,
-            gemini_ready_param=bool(st.session_state.GEMINI_API_KEY),
-        )
->>>>>>> b52e1a7d
+
+    with tab6:
+        render_tab6()
 
 
-# --- Workspace Selection ---
-if not st.session_state.workspace:
+def render_workspace_management():
+    """Renders the workspace selection and creation UI."""
     st.header("Select or Create a Workspace")
 
     api_url = st.session_state.API_BASE_URL
@@ -147,6 +121,9 @@
                 st.error(f"Failed to create workspace. Error: {e.response.text if e.response else e}")
         else:
             st.warning("Please enter a name for the new workspace.")
+
+# --- Main App Logic ---
+if not st.session_state.workspace:
+    render_workspace_management()
 else:
-    # Render the main application
     render_main_app()