--- conflicted
+++ resolved
@@ -5,86 +5,37 @@
 
 from datetime import datetime, timezone
 from dotenv import load_dotenv
-<<<<<<< HEAD
-import sys
-
-# Add the backend directory to the Python path
-sys.path.insert(0, os.path.abspath(os.path.join(os.path.dirname(__file__), '.')))
-=======
-from fastapi import FastAPI, HTTPException, BackgroundTasks, Form, UploadFile
-from pydantic import BaseModel
+from fastapi import FastAPI, HTTPException, BackgroundTasks, Form, UploadFile, Query
 from fastapi.middleware.cors import CORSMiddleware
->>>>>>> b52e1a7d
+
+# Import schemas
+from schemas import (
+    UploadURLRequest,
+    UploadURLResponse,
+    FaceClipGenerationRequest,
+    SplitRequest,
+    MetadataRequest,
+    ClipGenerationRequest,
+    JoinRequest,
+    GCSDeleteRequest,
+    GCSBatchDeleteRequest,
+    UploadResponse,
+    SignedURLRequest,
+    SignedURLResponse,
+)
 
 load_dotenv()
 
 # Import services
+from logging_config import setup_logging
 import gcs_service
 import video_service
 import ai_service
 import requests
-
-
-# --- Pydantic Models for API requests ---
-<<<<<<< HEAD
-class FaceClipGenerationRequest(BaseModel):
-    workspace: str
-    gcs_bucket: str
-    gcs_video_uri: str
-    gcs_cast_photo_uris: list[str]
-    output_gcs_prefix: str
-=======
-class UploadURLRequest(BaseModel):
-    file_name: str
-    content_type: str
-    gcs_bucket: str
-    workspace: str
-
-class UploadURLResponse(BaseModel):
-    upload_url: str
-    gcs_blob_name: str
->>>>>>> b52e1a7d
-
-class SplitRequest(BaseModel):
-    workspace: str
-    gcs_bucket: str
-    gcs_blob_name: str
-    segment_duration: int  # in seconds
-
-
-class MetadataRequest(BaseModel):
-    workspace: str
-    gcs_bucket: str
-    gcs_video_uris: list[str]
-    prompt_template: str
-    ai_model_name: str
-    gcs_output_prefix: str
-
-
-class ClipGenerationRequest(BaseModel):
-    workspace: str
-    gcs_bucket: str
-    metadata_blob_names: list[str]  # GCS paths to the metadata files
-    output_gcs_prefix: str
-
-
-class JoinRequest(BaseModel):
-    workspace: str
-    gcs_bucket: str
-    clip_blob_names: list[str]
-    output_gcs_prefix: str
-
-
-class GCSDeleteRequest(BaseModel):
-    gcs_bucket: str
-    blob_name: str
-
-
-class UploadResponse(BaseModel):
-    gcs_bucket: str
-    gcs_blob_name: str
-    workspace: str
-
+import task_service
+
+# Setup logging
+setup_logging()
 
 # --- FastAPI App Initialization ---
 app = FastAPI(
@@ -138,706 +89,261 @@
 TEMP_STORAGE_PATH = "./api_temp_storage"
 os.makedirs(TEMP_STORAGE_PATH, exist_ok=True)
 
-# --- Background Task Implementations ---
-
-
-def process_splitting(job_id: str, request: SplitRequest):
-    """The actual logic for the video splitting background task."""
-    _write_job(job_id, {"status": "in_progress", "details": "Starting video split process."})
-    print(f"Job {job_id}: Starting video split process.")
-
-    # Create a unique temporary directory for this job
-    job_temp_dir = os.path.join(TEMP_STORAGE_PATH, job_id)
-    os.makedirs(job_temp_dir, exist_ok=True)
-
-    try:
-        # 1. Download video from GCS
-        _write_job(
-            job_id,
-            {"status": "in_progress", "details": f"Downloading gs://{request.gcs_bucket}/{request.gcs_blob_name}..."},
-        )
-        print(f"Job {job_id}: Downloading gs://{request.gcs_bucket}/{request.gcs_blob_name}...")
-        local_video_path = os.path.join(job_temp_dir, os.path.basename(request.gcs_blob_name))
-        success, error = gcs_service.download_gcs_blob(request.gcs_bucket, request.gcs_blob_name, local_video_path)
-        if not success:
-            raise Exception(f"GCS Download failed: {error}")
-
-        # 2. Split the video
-        _write_job(job_id, {"status": "in_progress", "details": "Splitting video into segments..."})
-        print(f"Job {job_id}: Splitting video into segments...")
-        split_output_dir = os.path.join(job_temp_dir, "split_output")
-        os.makedirs(split_output_dir, exist_ok=True)
-
-        segment_paths, error = video_service.split_video(local_video_path, request.segment_duration, split_output_dir)
-        if error:
-            # Even if there's an error, some segments might have been created. We'll upload them.
-            _write_job(
-                job_id,
-                {
-                    "status": "in_progress",
-                    "details": f"Splitting partially failed: {error}. Uploading successful segments.",
-                },
-            )
-
-        if not segment_paths:
-            raise Exception("Video splitting produced no segments.")
-
-        # 3. Upload segments back to GCS
-        _write_job(job_id, {"status": "in_progress", "details": f"Uploading {len(segment_paths)} segments to GCS..."})
-        print(f"Job {job_id}: Uploading {len(segment_paths)} segments to GCS...")
-        # Create a clean output prefix in a dedicated 'segments' folder
-        base_filename = os.path.basename(request.gcs_blob_name)
-        output_prefix = os.path.join(request.workspace, "segments", os.path.splitext(base_filename)[0] + "_segments/")
-
-        for i, segment_path in enumerate(segment_paths):
-            segment_blob_name = os.path.join(output_prefix, os.path.basename(segment_path))
-            _write_job(
-                job_id,
-                {
-                    "status": "in_progress",
-                    "details": f"Uploading segment {i+1}/{len(segment_paths)}: {segment_blob_name}",
-                },
-            )
-            print(f"Job {job_id}: Uploading segment {i+1}/{len(segment_paths)}: {segment_blob_name}")
-            success, upload_error = gcs_service.upload_gcs_blob(request.gcs_bucket, segment_path, segment_blob_name)
-            if not success:
-                # Log error but continue trying to upload others
-                print(f"Warning: Failed to upload {segment_path}: {upload_error}")
-
-        _write_job(
-            job_id,
-            {
-                "status": "completed",
-                "details": f"Successfully split video into {len(segment_paths)} segments in gs://{request.gcs_bucket}/{output_prefix}",
-            },
-        )
-        print(
-            f"Job {job_id}: Successfully split video into {len(segment_paths)} segments in gs://{request.gcs_bucket}/{output_prefix}"
-        )
-
-    except Exception as e:
-        _write_job(job_id, {"status": "failed", "details": str(e)})
-        print(f"Job {job_id}: Failed - {str(e)}")
-    finally:
-        # Clean up the temporary directory for this job
-        if os.path.exists(job_temp_dir):
-            shutil.rmtree(job_temp_dir)
-
-
-async def process_metadata_generation(job_id: str, request: MetadataRequest):
-    """
-    The actual logic for the metadata generation background task.
-    This version generates one metadata JSON file per video segment.
-    """
-    _write_job(job_id, {"status": "in_progress", "details": "Starting metadata generation."})
-    print(f"Job {job_id}: Starting metadata generation for {len(request.gcs_video_uris)} videos.")
-
-    job_temp_dir = os.path.join(TEMP_STORAGE_PATH, job_id)
-    os.makedirs(job_temp_dir, exist_ok=True)
-
-    processed_files_count = 0
-    generated_metadata_files = []
-
-    try:
-        # The AI service is now configured automatically via environment variables.
-        # No explicit configuration call is needed.
-
-        for i, gcs_uri in enumerate(request.gcs_video_uris):
-            video_basename = os.path.basename(gcs_uri)
-            details = f"Processing video {i+1}/{len(request.gcs_video_uris)}: {video_basename}"
-            _write_job(job_id, {"status": "in_progress", "details": details})
-            print(f"Job {job_id}: {details}")
-
-            # Download the video to get its duration
-            local_video_path = os.path.join(job_temp_dir, video_basename)
-            success, download_error = gcs_service.download_gcs_blob(
-                request.gcs_bucket, gcs_uri.split(f"gs://{request.gcs_bucket}/")[1], local_video_path
-            )
-            if not success:
-                print(
-                    f"Job {job_id}: Failed to download video {gcs_uri} to get duration. Skipping. Error: {download_error}"
-                )
-                continue
-
-            duration_seconds, duration_error = video_service.get_video_duration(local_video_path)
-            if duration_error:
-                print(f"Job {job_id}: Failed to get duration for {gcs_uri}. Skipping. Error: {duration_error}")
-                os.remove(local_video_path)  # Clean up
-                continue
-
-            # Format duration to HH:MM:SS
-            duration_str = f"{int(duration_seconds // 3600):02d}:{int((duration_seconds % 3600) // 60):02d}:{int(duration_seconds % 60):02d}"
-
-            prompt = request.prompt_template.replace("{{source_filename}}", video_basename)
-            prompt = prompt.replace("{{actual_video_duration}}", duration_str)
-
-            metadata_json_str, error = await ai_service.generate_content_async(prompt, gcs_uri, request.ai_model_name)
-
-            # Clean up the downloaded video file
-            os.remove(local_video_path)
-            if error:
-                print(f"Job {job_id}: Failed to generate metadata for {gcs_uri}. Error: {error}")
-                continue
-            if not metadata_json_str:
-                print(f"Job {job_id}: No metadata generated for {gcs_uri}. Skipping.")
-                continue
-
-            try:
-                if metadata_json_str.strip().startswith("```json"):
-                    metadata_json_str = metadata_json_str.strip()[7:-3]
-                metadata_objects = json.loads(metadata_json_str)
-
-                validated_metadata = []
-                if isinstance(metadata_objects, list):
-                    for obj in metadata_objects:
-                        if isinstance(obj, dict):
-                            # Validate timestamp
-                            timestamp = obj.get("timestamp_start_end")
-                            if timestamp:
-                                try:
-                                    start_str, end_str = timestamp.split(" - ")
-                                    end_secs = sum(x * int(t) for x, t in zip([3600, 60, 1], end_str.split(":")))
-                                    if end_secs <= duration_seconds:
-                                        obj["source_filename"] = gcs_uri
-                                        validated_metadata.append(obj)
-                                    else:
-                                        print(
-                                            f"Job {job_id}: Discarding invalid timestamp {timestamp} for video {gcs_uri} with duration {duration_seconds}s."
-                                        )
-                                except (ValueError, AttributeError):
-                                    print(
-                                        f"Job {job_id}: Discarding malformed timestamp '{timestamp}' for video {gcs_uri}."
-                                    )
-                            else:
-                                print(
-                                    f"Job {job_id}: Discarding metadata object with missing timestamp for video {gcs_uri}."
-                                )
-
-                if not validated_metadata:
-                    print(f"Job {job_id}: No valid metadata generated for {gcs_uri} after validation. Skipping.")
-                    continue
-
-                # Even if the AI returns a list, we save it to a file specific to this video.
-                output_filename = f"{os.path.splitext(video_basename)[0]}_metadata.json"
-                local_metadata_path = os.path.join(job_temp_dir, output_filename)
-
-                with open(local_metadata_path, "w") as f:
-                    json.dump(validated_metadata, f, indent=2)
-
-                # Upload the individual metadata file
-                metadata_blob_name = os.path.join(request.workspace, request.gcs_output_prefix, output_filename)
-                upload_details = f"Uploading metadata for {video_basename} to {metadata_blob_name}"
-                _write_job(job_id, {"status": "in_progress", "details": upload_details})
-                print(f"Job {job_id}: {upload_details}")
-
-                success, upload_error = gcs_service.upload_gcs_blob(
-                    request.gcs_bucket, local_metadata_path, metadata_blob_name
-                )
-                if success:
-                    processed_files_count += 1
-                    generated_metadata_files.append(f"gs://{request.gcs_bucket}/{metadata_blob_name}")
-                else:
-                    print(f"Job {job_id}: Failed to upload metadata for {video_basename}. Error: {upload_error}")
-
-            except json.JSONDecodeError as e:
-                print(f"Job {job_id}: Failed to parse metadata JSON for {gcs_uri}. Error: {e}")
-                continue
-
-        if processed_files_count == 0:
-            final_details = "Metadata generation finished, but no valid metadata was produced or uploaded."
-        else:
-            final_details = f"Successfully generated and uploaded {processed_files_count} metadata file(s)."
-
-        _write_job(
-            job_id, {"status": "completed", "details": final_details, "generated_files": generated_metadata_files}
-        )
-        print(f"Job {job_id}: {final_details}")
-
-    except Exception as e:
-        _write_job(job_id, {"status": "failed", "details": str(e)})
-        print(f"Job {job_id}: Failed - {str(e)}")
-    finally:
-        if os.path.exists(job_temp_dir):
-            shutil.rmtree(job_temp_dir)
-
-
-def process_clip_generation(job_id: str, request: ClipGenerationRequest):
-    """
-    The actual logic for the clip generation background task.
-    This optimized version groups clips by source video to download each video only once.
-    """
-    _write_job(job_id, {"status": "in_progress", "details": "Starting clip generation."})
-    print(f"Job {job_id}: Starting clip generation from {len(request.metadata_blob_names)} metadata file(s).")
-
-    job_temp_dir = os.path.join(TEMP_STORAGE_PATH, job_id)
-    os.makedirs(job_temp_dir, exist_ok=True)
-
-    total_processed_clips_count = 0
-    generated_clips_paths = []
-    clips_by_source_video = {}  # Key: source_blob_name, Value: list of clip_data
-
-    try:
-        # --- Step 1: Aggregate all clips from metadata files and group by source video ---
-        _write_job(job_id, {"status": "in_progress", "details": "Aggregating and grouping clips from metadata..."})
-        print(f"Job {job_id}: Aggregating clips from {len(request.metadata_blob_names)} metadata files.")
-
-        for metadata_blob_name in request.metadata_blob_names:
-            local_metadata_path = os.path.join(job_temp_dir, os.path.basename(metadata_blob_name))
-            success, error = gcs_service.download_gcs_blob(request.gcs_bucket, metadata_blob_name, local_metadata_path)
-            if not success:
-                print(f"Job {job_id}: Failed to download metadata {metadata_blob_name}. Skipping. Error: {error}")
-                continue
-
-            with open(local_metadata_path, "r") as f:
-                metadata_content = f.read()
-
-            try:
-                if metadata_content.strip().startswith("```json"):
-                    metadata_content = metadata_content.strip()[7:-3]
-                selected_clips = json.loads(metadata_content)
-                if not isinstance(selected_clips, list):
-                    selected_clips = [selected_clips] if isinstance(selected_clips, dict) else []
-
-                for clip_data in selected_clips:
-                    source_gcs_uri = clip_data.get("source_filename")
-                    if not source_gcs_uri:
-                        continue
-
-                    # Parse GCS URI to get blob name
-                    if source_gcs_uri.startswith(f"gs://{request.gcs_bucket}/"):
-                        source_blob_name = source_gcs_uri.split(f"gs://{request.gcs_bucket}/", 1)[1]
-                        if source_blob_name not in clips_by_source_video:
-                            clips_by_source_video[source_blob_name] = []
-                        clips_by_source_video[source_blob_name].append(clip_data)
-                    else:
-                        print(f"Job {job_id}: Skipping clip with invalid or mismatched GCS URI: {source_gcs_uri}")
-
-            except (json.JSONDecodeError, ValueError) as e:
-                print(f"Job {job_id}: Invalid JSON in {metadata_blob_name}. Error: {e}")
-                continue
-
-        # --- Step 2: Process clips for each source video ---
-        total_source_videos = len(clips_by_source_video)
-        print(
-            f"Job {job_id}: Found {sum(len(c) for c in clips_by_source_video.values())} clips to generate from {total_source_videos} unique source videos."
-        )
-
-        for i, (source_blob_name, clips_to_create) in enumerate(clips_by_source_video.items()):
-            details = f"Processing source video {i+1}/{total_source_videos}: {source_blob_name}"
-            _write_job(job_id, {"status": "in_progress", "details": details})
-            print(f"Job {job_id}: {details}")
-
-            # Download the source video ONCE
-            local_video_path = os.path.join(job_temp_dir, os.path.basename(source_blob_name))
-            print(f"Job {job_id}: Downloading source video: gs://{request.gcs_bucket}/{source_blob_name}")
-            success, error = gcs_service.download_gcs_blob(request.gcs_bucket, source_blob_name, local_video_path)
-            if not success:
-                print(
-                    f"Job {job_id}: Failed to download {source_blob_name}. Skipping all clips for this video. Error: {error}"
-                )
-                continue
-
-            # Create all clips from this one downloaded video
-            for clip_data in clips_to_create:
-                time_range = clip_data.get("timestamp_start_end")
-                if not time_range:
-                    print(f"Job {job_id}: Skipping clip with missing 'timestamp_start_end': {clip_data}")
-                    continue
-
-                try:
-                    start_str, end_str = time_range.split(" - ")
-                    start_secs = sum(x * int(t) for x, t in zip([3600, 60, 1], start_str.split(":")))
-                    end_secs = sum(x * int(t) for x, t in zip([3600, 60, 1], end_str.split(":")))
-                except (ValueError, AttributeError):
-                    print(f"Job {job_id}: Invalid time format '{time_range}'. Skipping clip.")
-                    continue
-
-                clip_filename = f"{os.path.splitext(os.path.basename(source_blob_name))[0]}_clip_{total_processed_clips_count + 1}.mp4"
-                local_clip_output_dir = os.path.join(job_temp_dir, "clips_output")
-                os.makedirs(local_clip_output_dir, exist_ok=True)
-                final_clip_path = os.path.join(local_clip_output_dir, clip_filename)
-
-                success, error = video_service.create_clip(local_video_path, final_clip_path, start_secs, end_secs)
-                if not success:
-                    print(f"Job {job_id}: Failed to create clip {clip_filename}. Error: {error}")
-                    continue
-
-                clip_blob_name = os.path.join(request.workspace, request.output_gcs_prefix, clip_filename)
-                success, error = gcs_service.upload_gcs_blob(request.gcs_bucket, final_clip_path, clip_blob_name)
-                if not success:
-                    print(f"Job {job_id}: Failed to upload clip {clip_blob_name}. Error: {error}")
-                else:
-                    total_processed_clips_count += 1
-                    generated_clips_paths.append(clip_blob_name)
-
-            # Clean up the downloaded source video to save space
-            if os.path.exists(local_video_path):
-                os.remove(local_video_path)
-
-        final_details = f"Successfully generated and uploaded {total_processed_clips_count} clips from {len(clips_by_source_video)} unique videos."
-        _write_job(job_id, {"status": "completed", "details": final_details, "generated_clips": generated_clips_paths})
-        print(f"Job {job_id}: Clip generation completed.")
-
-    except Exception as e:
-        _write_job(job_id, {"status": "failed", "details": str(e)})
-        print(f"Job {job_id}: Failed - {str(e)}")
-    finally:
-        if os.path.exists(job_temp_dir):
-            shutil.rmtree(job_temp_dir)
-
-<<<<<<< HEAD
-def process_face_clip_generation(job_id: str, request: FaceClipGenerationRequest):
-    """Orchestrates face recognition-based clip generation by calling the microservice."""
-    _write_job(job_id, {"status": "in_progress", "details": "Starting face recognition clip generation."})
-    print(f"Job {job_id}: Calling face recognition microservice for video {request.gcs_video_uri}.")
-
-    job_temp_dir = os.path.join(TEMP_STORAGE_PATH, job_id)
-    os.makedirs(job_temp_dir, exist_ok=True)
-    
-    generated_clips_paths = []
-
-    try:
-        # 1. Call the face recognition microservice
-        fr_service_url = "http://face-recognition-service:8001/process-video/"
-        payload = {
-            "gcs_bucket": request.gcs_bucket,
-            "gcs_video_uri": request.gcs_video_uri,
-            "gcs_cast_photo_uris": request.gcs_cast_photo_uris,
-        }
-        response = requests.post(fr_service_url, json=payload)
-        response.raise_for_status()
-        scenes = response.json()
-
-        if not scenes:
-            _write_job(job_id, {"status": "completed", "details": "No scenes found with the specified cast members.", "generated_clips": []})
-            return
-
-        # 2. Download the source video once for clipping
-        _write_job(job_id, {"status": "in_progress", "details": f"Downloading video for clipping: {request.gcs_video_uri}"})
-        video_basename = os.path.basename(request.gcs_video_uri)
-        local_video_path = os.path.join(job_temp_dir, video_basename)
-        success, error = gcs_service.download_gcs_blob(request.gcs_bucket, request.gcs_video_uri, local_video_path)
-        if not success:
-            raise Exception(f"Failed to download video {request.gcs_video_uri}: {error}")
-
-        # 3. Create and upload clips based on the scenes returned by the microservice
-        for i, scene in enumerate(scenes):
-            start_sec, end_sec = scene["start_time"], scene["end_time"]
-            details = f"Generating clip {i+1}/{len(scenes)}..."
-            _write_job(job_id, {"status": "in_progress", "details": details})
-            
-            clip_filename = f"{os.path.splitext(video_basename)[0]}_face_clip_{i+1}.mp4"
-            local_clip_path = os.path.join(job_temp_dir, clip_filename)
-
-            success, error = video_service.create_clip(local_video_path, local_clip_path, start_sec, end_sec)
-            if not success:
-                print(f"Job {job_id}: Failed to create clip {clip_filename}. Error: {error}")
-                continue
-
-            clip_blob_name = os.path.join(request.workspace, request.output_gcs_prefix, clip_filename)
-            success, error = gcs_service.upload_gcs_blob(request.gcs_bucket, local_clip_path, clip_blob_name)
-            if success:
-                generated_clips_paths.append(clip_blob_name)
-            else:
-                print(f"Job {job_id}: Failed to upload clip {clip_blob_name}. Error: {error}")
-
-        final_details = f"Successfully generated {len(generated_clips_paths)} clips based on face recognition."
-        _write_job(job_id, {"status": "completed", "details": final_details, "generated_clips": generated_clips_paths})
-        print(f"Job {job_id}: {final_details}")
-
-    except requests.exceptions.RequestException as e:
-        _write_job(job_id, {"status": "failed", "details": f"Failed to connect to face recognition service: {e}"})
-    except Exception as e:
-        _write_job(job_id, {"status": "failed", "details": str(e)})
-        print(f"Job {job_id}: Failed - {str(e)}")
-    finally:
-        if os.path.exists(job_temp_dir):
-            shutil.rmtree(job_temp_dir)
-=======
->>>>>>> b52e1a7d
-
-def process_video_joining(job_id: str, request: JoinRequest):
-    """The actual logic for the video joining background task."""
-    _write_job(job_id, {"status": "in_progress", "details": "Starting video joining process."})
-    print(f"Job {job_id}: Starting to join {len(request.clip_blob_names)} clips.")
-
-    job_temp_dir = os.path.join(TEMP_STORAGE_PATH, job_id)
-    os.makedirs(job_temp_dir, exist_ok=True)
-
-    local_clip_paths = []
-    try:
-        # 1. Download all clips from GCS
-        for i, blob_name in enumerate(request.clip_blob_names):
-            details = f"Downloading clip {i+1}/{len(request.clip_blob_names)}: {os.path.basename(blob_name)}"
-            _write_job(job_id, {"status": "in_progress", "details": details})
-            print(f"Job {job_id}: {details}")
-
-            local_path = os.path.join(job_temp_dir, os.path.basename(blob_name))
-            success, error = gcs_service.download_gcs_blob(request.gcs_bucket, blob_name, local_path)
-            if not success:
-                raise Exception(f"Failed to download clip {blob_name}: {error}")
-            local_clip_paths.append(local_path)
-
-        # 2. Join the videos
-        _write_job(job_id, {"status": "in_progress", "details": "Joining video clips..."})
-        print(f"Job {job_id}: Joining video clips...")
-
-        # Create a unique name for the output file
-        output_filename = f"joined_video_{job_id}.mp4"
-        local_output_path = os.path.join(job_temp_dir, output_filename)
-
-        success, error = video_service.join_videos(local_clip_paths, local_output_path)
-        if not success:
-            raise Exception(f"Failed to join videos: {error}")
-
-        # 3. Upload the final video to GCS
-        _write_job(job_id, {"status": "in_progress", "details": "Uploading final video..."})
-        print(f"Job {job_id}: Uploading final video...")
-
-        output_blob_name = os.path.join(request.workspace, request.output_gcs_prefix, output_filename)
-        success, error = gcs_service.upload_gcs_blob(request.gcs_bucket, local_output_path, output_blob_name)
-        if not success:
-            raise Exception(f"Failed to upload final video: {error}")
-
-        final_details = f"Successfully joined {len(request.clip_blob_names)} clips into gs://{request.gcs_bucket}/{output_blob_name}"
-        _write_job(job_id, {"status": "completed", "details": final_details})
-        print(f"Job {job_id}: {final_details}")
-
-    except Exception as e:
-        _write_job(job_id, {"status": "failed", "details": str(e)})
-        print(f"Job {job_id}: Failed - {str(e)}")
-    finally:
-        if os.path.exists(job_temp_dir):
-            shutil.rmtree(job_temp_dir)
-
+# --- Helper Functions ---
+
+def _queue_background_job(background_tasks: BackgroundTasks, task_function, request):
+    job_id = str(uuid.uuid4())
+    _write_job(job_id, {"status": "queued"})
+    background_tasks.add_task(task_function, job_id, request)
+    return {"job_id": job_id, "status": "queued"}
 
 # --- API Endpoints ---
-
 
 @app.get("/", tags=["Health Check"])
 async def read_root():
-    """Health check endpoint to confirm the API is running."""
-    return {"status": "API is running"}
+    """A simple health check endpoint."""
+    return {"status": "ok", "timestamp": datetime.now(timezone.utc).isoformat()}
+
+@app.get("/workspaces/", tags=["Workspaces"])
+async def list_workspaces(gcs_bucket: str = Query(None)):
+    """Lists all workspaces in a GCS bucket."""
+    try:
+        workspaces, error = gcs_service.list_workspaces(gcs_bucket)
+        if error:
+            raise HTTPException(status_code=500, detail=error)
+        return {"workspaces": workspaces}
+    except Exception as e:
+        raise HTTPException(status_code=500, detail=str(e))
+
+
+@app.post("/generate-signed-url/", response_model=SignedURLResponse)
+async def api_generate_signed_url(request: SignedURLRequest):
+    """
+    Generate a signed URL for a GCS blob.
+    """
+    signed_url, error = gcs_service.generate_signed_url(request.bucket_name, request.blob_name)
+    if error:
+        raise HTTPException(status_code=500, detail=error)
+    return SignedURLResponse(signed_url=signed_url)
+
+
+@app.get("/gcs/list", tags=["GCS"])
+async def list_gcs_files_endpoint(gcs_bucket: str = Query(None), prefix: str = Query("")):
+    """Lists files in a GCS bucket with a given prefix."""
+    try:
+        files, error = gcs_service.list_gcs_files(gcs_bucket, prefix)
+        if error:
+            # Distinguish between a folder not found and other errors
+            if "No files found" in error:
+                raise HTTPException(status_code=404, detail=error)
+            else:
+                raise HTTPException(status_code=500, detail=error)
+        return {"files": files}
+    except Exception as e:
+        raise HTTPException(status_code=500, detail=str(e))
+
+@app.post("/workspaces/", tags=["Workspaces"])
+async def create_workspace(gcs_bucket: str = Query(None), workspace_name: str = Query(None)):
+    """Creates a new workspace in a GCS bucket."""
+    try:
+        gcs_service.create_workspace(gcs_bucket, workspace_name)
+        return {"message": f"Workspace '{workspace_name}' created successfully."}
+    except Exception as e:
+        raise HTTPException(status_code=500, detail=str(e))
+
+# --- Job Management Endpoints ---
+
+@app.get("/jobs/{job_id}", tags=["Jobs"])
+async def get_job_status(job_id: str):
+    """Retrieves the status of a background job."""
+    job = _read_job(job_id)
+    if job is None:
+        raise HTTPException(status_code=404, detail="Job not found")
+    return job
 
 @app.post("/generate-upload-url/", response_model=UploadURLResponse)
 async def generate_upload_url(request: UploadURLRequest):
     """
-    Generate a signed URL for direct upload to Google Cloud Storage.
-    
-    Args:
-        request: Contains file_name, content_type, gcs_bucket, and workspace
-        
-    Returns:
-        UploadURLResponse with the signed URL and blob name
-    """
-    
-    try:
-        # Validate file extension (optional - add your allowed extensions)
-        allowed_extensions = ['.mp4', '.avi', '.mov', '.mkv', '.wmv', '.flv', '.webm']
-        file_extension = os.path.splitext(request.file_name.lower())[1]
-        
-        if file_extension not in allowed_extensions:
-            raise HTTPException(
-                status_code=400,
-                detail=f"File type {file_extension} not supported. Allowed: {allowed_extensions}"
-            )
-        
-        # Generate unique blob name to avoid conflicts
-        timestamp = datetime.now(timezone.utc).strftime("%Y%m%d_%H%M%S")
-        unique_id = str(uuid.uuid4())[:8]
-        safe_filename = request.file_name.replace(" ", "_").replace("/", "_")
-        
-        # Create blob path: workspace/uploads/timestamp_uniqueid_filename
-        gcs_blob_name = f"{request.workspace}/uploads/{timestamp}_{unique_id}_{safe_filename}"
-        
-        signed_url, error = gcs_service.generate_upload_signed_url(bucket_name=request.gcs_bucket, blob_name=gcs_blob_name, content_type=request.content_type)
-        
-        return UploadURLResponse(
-            upload_url=signed_url,
-            gcs_blob_name=gcs_blob_name
+    Generates a signed URL for uploading a file directly to GCS.
+    """
+    try:
+        # Ensure the workspace is included in the blob name for organization
+        gcs_blob_name = os.path.join(request.workspace, "videos", request.file_name)
+
+        upload_url, gcs_blob_name = gcs_service.generate_signed_upload_url(
+            request.gcs_bucket, gcs_blob_name, request.content_type
         )
-        
-    except Exception as e:
-        print(f"Error generating signed URL: {str(e)}")
-        raise HTTPException(
-            status_code=500,
-            detail=f"Failed to generate upload URL: {str(e)}"
-        )
-    
+        return UploadURLResponse(upload_url=upload_url, gcs_blob_name=gcs_blob_name)
+    except Exception as e:
+        import logging
+        logging.error(f"Error in /generate-upload-url/ endpoint: {e}", exc_info=True)
+        raise HTTPException(status_code=500, detail=str(e))
+
+
 @app.post("/upload-video/", tags=["Video Processing"], response_model=UploadResponse)
 async def upload_video_endpoint(
-    file: UploadFile, gcs_bucket: str = Form(...), workspace: str = Form(...), gcs_prefix: str = Form("uploads/")
+    workspace: str = Form(...),
+    gcs_bucket: str = Form(...),
+    video_file: UploadFile = Form(...),
 ):
     """
-    Uploads a video file to a temporary local path and then to a workspace-specific folder in GCS.
-    """
-    job_id = str(uuid.uuid4())
-    job_temp_dir = os.path.join(TEMP_STORAGE_PATH, job_id)
-    os.makedirs(job_temp_dir, exist_ok=True)
-
-    local_video_path = os.path.join(job_temp_dir, file.filename)
-
-    try:
-        # Save uploaded file locally
+    Handles direct video uploads to the server, then to GCS.
+    """
+    # Create a unique temporary directory for this upload
+    upload_id = str(uuid.uuid4())
+    temp_dir = os.path.join(TEMP_STORAGE_PATH, "uploads", upload_id)
+    os.makedirs(temp_dir, exist_ok=True)
+    local_video_path = os.path.join(temp_dir, video_file.filename)
+
+    try:
+        # Save the uploaded file locally first
         with open(local_video_path, "wb") as buffer:
-            shutil.copyfileobj(file.file, buffer)
-
-        # Upload to GCS
-        # All uploads now go into a workspace folder
-        gcs_blob_name = os.path.join(workspace, gcs_prefix, f"{job_id}_{file.filename}")
-
+            shutil.copyfileobj(video_file.file, buffer)
+
+        # Define the GCS blob name
+        gcs_blob_name = os.path.join(workspace, "videos", video_file.filename)
+
+        # Upload the local file to GCS
         success, error = gcs_service.upload_gcs_blob(gcs_bucket, local_video_path, gcs_blob_name)
         if not success:
             raise HTTPException(status_code=500, detail=f"GCS Upload failed: {error}")
 
-        return UploadResponse(gcs_bucket=gcs_bucket, gcs_blob_name=gcs_blob_name, workspace=workspace)
+        return UploadResponse(
+            gcs_bucket=gcs_bucket,
+            gcs_blob_name=gcs_blob_name,
+            workspace=workspace,
+        )
     except Exception as e:
         raise HTTPException(status_code=500, detail=str(e))
     finally:
-        # Clean up temp directory
-        if os.path.exists(job_temp_dir):
-            shutil.rmtree(job_temp_dir)
+        # Clean up the temporary directory
+        if os.path.exists(temp_dir):
+            shutil.rmtree(temp_dir)
+
+
+@app.post("/upload-cast-photo/", tags=["Video Processing"], response_model=UploadResponse)
+async def upload_cast_photo_endpoint(
+    photo_file: UploadFile,
+    workspace: str = Query(...),
+    gcs_bucket: str = Query(...),
+):
+    """
+    Handles direct cast photo uploads to the server, then to GCS.
+    """
+    upload_id = str(uuid.uuid4())
+    temp_dir = os.path.join(TEMP_STORAGE_PATH, "uploads", upload_id)
+    os.makedirs(temp_dir, exist_ok=True)
+    local_photo_path = os.path.join(temp_dir, photo_file.filename)
+
+    try:
+        with open(local_photo_path, "wb") as buffer:
+            shutil.copyfileobj(photo_file.file, buffer)
+
+        gcs_blob_name = os.path.join(workspace, "temp_cast_photos", photo_file.filename)
+
+        success, error = gcs_service.upload_gcs_blob(gcs_bucket, local_photo_path, gcs_blob_name)
+        if not success:
+            raise HTTPException(status_code=500, detail=f"GCS Upload failed: {error}")
+
+        return UploadResponse(
+            gcs_bucket=gcs_bucket,
+            gcs_blob_name=gcs_blob_name,
+            workspace=workspace,
+        )
+    except Exception as e:
+        raise HTTPException(status_code=500, detail=str(e))
+    finally:
+        if os.path.exists(temp_dir):
+            shutil.rmtree(temp_dir)
+
+
+# --- Video Processing Endpoints ---
 
 
 @app.post("/split-video/", tags=["Video Processing"], status_code=202)
 async def split_video_endpoint(request: SplitRequest, background_tasks: BackgroundTasks):
-    """
-    Downloads a video from GCS, splits it into segments, and uploads them back.
-    This process runs in the background.
-    """
-    job_id = str(uuid.uuid4())
-    _write_job(job_id, {"status": "pending", "details": "Job has been accepted and is waiting to start."})
-    background_tasks.add_task(process_splitting, job_id, request)
-    return {"message": "Video splitting job started.", "job_id": job_id}
+    return _queue_background_job(background_tasks, task_service.process_splitting, request)
+@app.post("/join-videos/", tags=["Video Processing"], status_code=202)
+async def join_videos_endpoint(request: JoinRequest, background_tasks: BackgroundTasks):
+    return _queue_background_job(background_tasks, task_service.process_joining, request)
+
+
+@app.delete("/delete-gcs-blob/", tags=["GCS"], status_code=200)
+async def delete_gcs_blob_endpoint(request: GCSDeleteRequest):
+    """Deletes a single blob from GCS."""
+    try:
+        success, error = gcs_service.delete_gcs_blob(request.gcs_bucket, request.blob_name)
+        if not success:
+            raise HTTPException(status_code=404, detail=error)
+        return {"message": f"Blob '{request.blob_name}' deleted successfully."}
+    except Exception as e:
+        raise HTTPException(status_code=500, detail=str(e))
+
+
+@app.post("/gcs/delete-batch", tags=["GCS"], status_code=200)
+async def delete_gcs_blob_batch_endpoint(request: GCSBatchDeleteRequest):
+    """Deletes multiple blobs from GCS in a single batch."""
+    try:
+        success, error = gcs_service.delete_gcs_blobs_batch(request.gcs_bucket, request.blob_names)
+        if not success:
+            raise HTTPException(status_code=500, detail=error)
+        return {"message": f"Batch deletion successful for bucket '{request.gcs_bucket}'."}
+    except Exception as e:
+        raise HTTPException(status_code=500, detail=str(e))
+
+
+@app.get("/gcs/signed-url", tags=["GCS"])
+async def get_signed_url_endpoint(gcs_bucket: str = Query(None), blob_name: str = Query(None)):
+    """Generates a signed URL for a GCS blob."""
+    try:
+        url, error = gcs_service.generate_signed_url(gcs_bucket, blob_name)
+        if error:
+            raise HTTPException(status_code=404, detail=error)
+        return {"url": url}
+    except Exception as e:
+        raise HTTPException(status_code=500, detail=str(e))
+
+
+@app.get("/gcs/download/{blob_name:path}", tags=["GCS"])
+async def download_gcs_file_endpoint(gcs_bucket: str, blob_name: str):
+    """Downloads a file from GCS and returns its content."""
+    # This is a simplified example. In a real-world scenario, you would
+    # stream the response or handle large files more carefully.
+    from fastapi.responses import Response
+    import io
+
+    storage_client = gcs_service.get_storage_client()
+    bucket = storage_client.bucket(gcs_bucket)
+    blob = bucket.blob(blob_name)
+
+    if not blob.exists():
+        raise HTTPException(status_code=404, detail="File not found in GCS.")
+
+    try:
+        # Download the file's content into a BytesIO buffer
+        file_buffer = io.BytesIO()
+        blob.download_to_file(file_buffer)
+        file_buffer.seek(0)  # Rewind the buffer to the beginning
+
+        # Determine the content type (optional but good practice)
+        content_type = blob.content_type or "application/octet-stream"
+
+        return Response(content=file_buffer.read(), media_type=content_type)
+
+    except Exception as e:
+        raise HTTPException(status_code=500, detail=f"Failed to download file: {e}")
 
 
 @app.post("/generate-metadata/", tags=["AI Processing"], status_code=202)
 async def generate_metadata_endpoint(request: MetadataRequest, background_tasks: BackgroundTasks):
-    """
-    Generates metadata for a list of videos using the Gemini API.
-    This process runs in the background.
-    """
-    job_id = str(uuid.uuid4())
-    _write_job(job_id, {"status": "pending", "details": "Job has been accepted and is waiting to start."})
-    background_tasks.add_task(process_metadata_generation, job_id, request)
-    return {"message": "Metadata generation job started.", "job_id": job_id}
+    return _queue_background_job(background_tasks, task_service.process_metadata_generation, request)
 
 
 @app.post("/generate-clips/", tags=["Video Processing"], status_code=202)
 async def generate_clips_endpoint(request: ClipGenerationRequest, background_tasks: BackgroundTasks):
-    """
-    Generates video clips based on an AI-generated metadata file.
-    This process runs in the background.
-    """
-    job_id = str(uuid.uuid4())
-    _write_job(job_id, {"status": "pending", "details": "Job has been accepted and is waiting to start."})
-    background_tasks.add_task(process_clip_generation, job_id, request)
-    return {"message": "Clip generation job started.", "job_id": job_id}
-
-<<<<<<< HEAD
+    return _queue_background_job(background_tasks, task_service.process_clip_generation, request)
+
+
 @app.post("/generate-clips-by-face/", tags=["Video Processing"], status_code=202)
 async def generate_clips_by_face_endpoint(request: FaceClipGenerationRequest, background_tasks: BackgroundTasks):
-    """
-    Generates clips from a video based on face recognition of specified cast members.
-    """
-    job_id = str(uuid.uuid4())
-    _write_job(job_id, {"status": "pending", "details": "Job received for face-based clip generation."})
-    background_tasks.add_task(process_face_clip_generation, job_id, request)
-    return {"job_id": job_id}
-=======
->>>>>>> b52e1a7d
-
-@app.get("/workspaces/", tags=["Workspaces"])
-async def list_workspaces_endpoint(gcs_bucket: str):
-    """
-    Lists all available workspaces (top-level folders) in the GCS bucket.
-    """
-    workspaces, error = gcs_service.list_workspaces(gcs_bucket)
-    if error:
-        raise HTTPException(status_code=500, detail=error)
-    return {"workspaces": workspaces}
-
-
-@app.post("/workspaces/", tags=["Workspaces"], status_code=201)
-async def create_workspace_endpoint(workspace_name: str, gcs_bucket: str):
-    """
-    Creates a new workspace by setting up its folder structure in GCS.
-    """
-    success, message = gcs_service.create_workspace(gcs_bucket, workspace_name)
-    if not success:
-        raise HTTPException(status_code=400, detail=message)
-    return {"message": message}
-
-
-@app.post("/join-videos/", tags=["Video Processing"], status_code=202)
-async def join_videos_endpoint(request: JoinRequest, background_tasks: BackgroundTasks):
-    """
-    Joins a list of video clips into a single video.
-    This process runs in the background.
-    """
-    job_id = str(uuid.uuid4())
-    _write_job(job_id, {"status": "pending", "details": "Job has been accepted and is waiting to start."})
-    background_tasks.add_task(process_video_joining, job_id, request)
-    return {"message": "Video joining job started.", "job_id": job_id}
-
-
-# --- Job Status Endpoint ---
-@app.get("/jobs/{job_id}", tags=["Jobs"])
-async def get_job_status(job_id: str):
-    """
-    Retrieves the status of a background job.
-    """
-    job = _read_job(job_id)
-    if not job:
-        raise HTTPException(status_code=404, detail="Job not found")
-    return job
-
-
-@app.delete("/delete-gcs-blob/", tags=["GCS"])
-async def delete_gcs_blob_endpoint(request: GCSDeleteRequest):
-    """
-    Deletes a specific blob from a GCS bucket.
-    """
-    success, error = gcs_service.delete_gcs_blob(request.gcs_bucket, request.blob_name)
-    if not success:
-        raise HTTPException(status_code=404, detail=error)
-    return {"message": f"Blob {request.blob_name} deleted successfully."}
-
-
-@app.get("/gcs/list", tags=["GCS"])
-async def gcs_list_endpoint(gcs_bucket: str, prefix: str):
-    """Lists files in a GCS bucket."""
-    files, error = gcs_service.list_gcs_files(gcs_bucket, prefix)
-    if error:
-        raise HTTPException(status_code=500, detail=error)
-    return {"files": files}
-
-
-@app.get("/gcs/signed-url", tags=["GCS"])
-async def gcs_signed_url_endpoint(gcs_bucket: str, blob_name: str):
-    """Generates a signed URL for a GCS blob."""
-    url, error = gcs_service.generate_signed_url(gcs_bucket, blob_name)
-    if error:
-        raise HTTPException(status_code=500, detail=error)
-    return {"url": url}
-
-
-@app.get("/gcs/download", tags=["GCS"])
-async def gcs_download_endpoint(gcs_bucket: str, blob_name: str):
-    """Downloads a blob from GCS."""
-    # Create a temporary file to download to
-    temp_dir = "temp_downloads"
-    os.makedirs(temp_dir, exist_ok=True)
-    local_file_path = os.path.join(temp_dir, os.path.basename(blob_name))
-
-    success, error = gcs_service.download_gcs_blob(gcs_bucket, blob_name, local_file_path)
-    if not success:
-        raise HTTPException(status_code=500, detail=error)
-
-    with open(local_file_path, "r") as f:
-        content = json.load(f)
-
-    # Clean up the temp file
-    os.remove(local_file_path)
-
-    return content+    return _queue_background_job(background_tasks, task_service.process_face_clip_generation, request)